--- conflicted
+++ resolved
@@ -429,15 +429,6 @@
             raise Exception("Stack %s in unknown state: %s, %s", self.name,
                             self.action, self.status)
 
-<<<<<<< HEAD
-=======
-        #TODO: better way to update traversal information in DB using SQL
-        for res_name, status in ready_nodes:
-            db_api.update_resource_traversal(self.context, self.id,
-                                             'PROCESSING',
-                                             resource_name=res_name)
->>>>>>> 3352a85d
-
     def _trigger_GC(self):
         self.state_set(self.action, self.GC_IN_PROGRESS)
         db_api.update_resource_traversal(self.context, self.id, self.UNPROCESSED)
@@ -875,19 +866,12 @@
 
         self.state_set(action, self.IN_PROGRESS, 'Stack %s started' %
                        action)
-<<<<<<< HEAD
         # update request ID
         self.request_id = uuidutils.generate_uuid()
         self.store()
         db_api.update_resource_traversal(context=self.context,
                                          stack_id=self.id,
                                          status=self.UNPROCESSED)
-=======
-
-        db_api.update_resource_traversal(context=self.context,
-                                         stack_id=self.id,
-                                         status="UNPROCESSED")
->>>>>>> 3352a85d
         self._trigger_convergence()
 
     def delete_complete(self, abandon=False):
